--- conflicted
+++ resolved
@@ -449,7 +449,6 @@
             yield DoorstopWarning(msg)
         # Verify an item's links are to the correct parent
         for identifier in self.links:
-<<<<<<< HEAD
             try:
                 prefix = split_id(identifier)[0]
             except DoorstopError:
@@ -462,13 +461,6 @@
                     # Doorstop will not create items like this
                     msg = "linked to non-parent item: {}".format(identifier)
                     yield DoorstopInfo(msg)
-=======
-            prefix = split_id(identifier)[0].lower()
-            parent_prefix = document.parent.lower() if document.parent else ''
-            if prefix != parent_prefix:
-                msg = "linked to non-parent item: {}".format(identifier)
-                yield DoorstopInfo(msg)
->>>>>>> 9efdf041
 
     def _iter_issues_tree(self, tree):
         """Yield all the item's issues against its tree."""
