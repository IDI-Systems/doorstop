# SPDX-License-Identifier: LGPL-3.0-only

"""Representation of an item in a document."""

import functools
import os
from typing import Any, List

from doorstop import common, settings
from doorstop.common import DoorstopError
from doorstop.core import editor
from doorstop.core.base import (
    BaseFileObject,
    add_item,
    auto_load,
    auto_save,
    delete_item,
    edit_item,
)
from doorstop.core.reference_finder import ReferenceFinder
from doorstop.core.types import UID, Level, Prefix, Stamp, Text, to_bool
from doorstop.core.yaml_validator import YamlValidator

log = common.logger(__name__)


def _convert_to_yaml(indent, prefix, value):
    """Convert value to YAML output format.

    :param indent: the indentation level
    :param prefix: the length of the prefix before the value, e.g. '- ' for
    lists or 'key: ' for keys
    :param value: the value to convert

    :return: the value converted to YAML output format

    """
    if isinstance(value, str):
        length = indent + prefix + len(value)
        if length > settings.MAX_LINE_LENGTH or '\n' in value:
            value = Text.save_text(value.strip())
        else:
            value = str(value)  # line is short enough as a string
    elif isinstance(value, list):
        value = [_convert_to_yaml(indent, 2, v) for v in value]
    elif isinstance(value, dict):
        value = {
            k: _convert_to_yaml(indent + 2, len(k) + 2, v) for k, v in value.items()
        }
    return value


def _convert_to_str(value, result):
    """Convert value to a string serialization.

    This function is independent of the YAML format and may be used for data
    which should be independent of the actual item storage format.  It depends
    only on the Python sorting function, type information, and string
    representation.

    :param value: the value to convert
    :param result: the current result of the string serialization

    :return: the updated result of the string serialization
    """
    if isinstance(value, list):
        result += "\\L"
        for v in value:
            result = _convert_to_str(v, result)
        return result
    if isinstance(value, dict):
        result += "\\D"
        for k in sorted(value.keys()):
            result = _convert_to_str(value[k], result)
        return result
    return result + "\\T" + str(type(value)) + "\\V" + str(value).replace("\\", "\\\\")


def requires_tree(func):
    """Require a tree reference."""

    @functools.wraps(func)
    def wrapped(self, *args, **kwargs):
        if not self.tree:
            name = func.__name__
            log.critical("`{}` can only be called with a tree".format(name))
            return None
        return func(self, *args, **kwargs)

    return wrapped


class Item(BaseFileObject):  # pylint: disable=R0902
    """Represents an item file with linkable text."""

    EXTENSIONS = '.yml', '.yaml'

    DEFAULT_LEVEL = Level('1.0')
    DEFAULT_ACTIVE = True
    DEFAULT_NORMATIVE = True
    DEFAULT_DERIVED = False
    DEFAULT_REVIEWED = Stamp()
    DEFAULT_TEXT = Text()
    DEFAULT_REF = ""
    DEFAULT_HEADER = Text()

    def __init__(self, document, path, root=os.getcwd(), **kwargs):
        """Initialize an item from an existing file.

        :param path: path to Item file
        :param root: path to root of project

        """
        super().__init__()
        # Ensure the path is valid
        if not os.path.isfile(path):
            raise DoorstopError("item does not exist: {}".format(path))
        # Ensure the filename is valid
        filename = os.path.basename(path)
        name, ext = os.path.splitext(filename)
        try:
            UID(name).check()
        except DoorstopError:
            msg = "invalid item filename: {}".format(filename)
            raise DoorstopError(msg) from None
        # Ensure the file extension is valid
        if ext.lower() not in self.EXTENSIONS:
            msg = "'{0}' extension not in {1}".format(path, self.EXTENSIONS)
            raise DoorstopError(msg)
        # Initialize the item
        self.path = path
        self.root: str = root
        self.document = document
        self.tree = kwargs.get('tree')
        self.auto = kwargs.get('auto', Item.auto)
        self.reference_finder = ReferenceFinder()
        self.yaml_validator = YamlValidator()
        # Set default values
        self._data['level'] = Item.DEFAULT_LEVEL
        self._data['active'] = Item.DEFAULT_ACTIVE
        self._data['normative'] = Item.DEFAULT_NORMATIVE
        self._data['derived'] = Item.DEFAULT_DERIVED
        self._data['reviewed'] = Item.DEFAULT_REVIEWED
        self._data['text'] = Item.DEFAULT_TEXT
        self._data['ref'] = Item.DEFAULT_REF
        self._data['references'] = None
        self._data['links'] = set()
        if settings.ENABLE_HEADERS:
            self._data['header'] = Item.DEFAULT_HEADER

    def __repr__(self):
        return "Item('{}')".format(self.path)

    def __str__(self):
        if common.verbosity < common.STR_VERBOSITY:
            return str(self.uid)
        else:
            return "{} ({})".format(self.uid, self.relpath)

    def __lt__(self, other):
        if self.level == other.level:
            return self.uid < other.uid
        else:
            return self.level < other.level

    @staticmethod
    @add_item
    def new(
        tree, document, path, root, uid, level=None, auto=None
    ):  # pylint: disable=R0913
        """Create a new item.

        :param tree: reference to the tree that contains this item
        :param document: reference to document that contains this item

        :param path: path to directory for the new item
        :param root: path to root of the project
        :param uid: UID for the new item

        :param level: level for the new item
        :param auto: automatically save the item

        :raises: :class:`~doorstop.common.DoorstopError` if the item
            already exists

        :return: new :class:`~doorstop.core.item.Item`

        """
        UID(uid).check()
        filename = str(uid) + Item.EXTENSIONS[0]
        path2 = os.path.join(path, filename)
        # Create the initial item file
        log.debug("creating item file at {}...".format(path2))
        Item._create(path2, name='item')
        # Initialize the item
        item = Item(document, path2, root=root, tree=tree, auto=False)
        item.level = level if level is not None else item.level  # type: ignore
        if auto or (auto is None and Item.auto):
            item.save()
        # Return the item
        return item

    def _set_attributes(self, attributes):
        """Set the item's attributes."""
        self.yaml_validator.validate_item_yaml(attributes)
        for key, value in attributes.items():
            if key == 'level':
                value = Level(value)
            elif key == 'active':
                value = to_bool(value)
            elif key == 'normative':
                value = to_bool(value)
            elif key == 'derived':
                value = to_bool(value)
            elif key == 'reviewed':
                value = Stamp(value)
            elif key == 'text':
                value = Text(value)
            elif key == 'ref':
                value = value.strip()
            elif key == 'references':
                stripped_value = []
                for ref_dict in value:
                    ref_type = ref_dict['type']
                    ref_path = ref_dict['path']

                    stripped_ref_dict = {"type": ref_type, "path": ref_path.strip()}
                    if 'keyword' in ref_dict:
                        ref_keyword = ref_dict['keyword']
                        stripped_ref_dict['keyword'] = ref_keyword

                    stripped_value.append(stripped_ref_dict)

                value = stripped_value
            elif key == 'links':
                value = set(UID(part) for part in value)
            elif key == 'header':
                value = Text(value)
            self._data[key] = value

    def load(self, reload=False):
        """Load the item's properties from its file."""
        if self._loaded and not reload:
            return
        log.debug("loading {}...".format(repr(self)))
        # Read text from file
        text = self._read(self.path)
        # Parse YAML data from text
        data = self._load(text, self.path)
        # Store parsed data
        self._set_attributes(data)
        # Set meta attributes
        self._loaded = True

    @edit_item
    def save(self):
        """Format and save the item's properties to its file."""
        log.debug("saving {}...".format(repr(self)))
        # Format the data items
        data = self._yaml_data()
        # Dump the data to YAML
        text = self._dump(data)
        # Save the YAML to file
        self._write(text, self.path)
        # Set meta attributes
        self._loaded = True
        self.auto = True

    # properties #############################################################

    def _yaml_data(self):
        """Get all the item's data formatted for YAML dumping."""
        data = {}
        for key, value in self._data.items():
            if key == 'level':
                value = value.yaml
            elif key == 'text':
                value = value.yaml
            elif key == 'header':
                # Handle for case if the header is undefined in YAML
                if hasattr(value, 'yaml'):
                    value = value.yaml
                else:
                    value = ''
            elif key == 'ref':
                value = value.strip()
            elif key == 'references':
                if value is None:
                    continue
                stripped_value = []
                for el in value:
                    ref_dict = {"path": el["path"].strip(), "type": "file"}

                    if 'keyword' in el:
                        ref_dict['keyword'] = el['keyword']

                    stripped_value.append(ref_dict)

                value = stripped_value
            elif key == 'links':
                value = [{str(i): i.stamp.yaml} for i in sorted(value)]
            elif key == 'reviewed':
                value = value.yaml
            else:
                value = _convert_to_yaml(0, len(key) + 2, value)
            data[key] = value
        return data

    @property  # type: ignore
    @auto_load
    def data(self):
        """Load and get all the item's data formatted for YAML dumping."""
        return self._yaml_data()

    @property
    def uid(self):
        """Get the item's UID."""
        filename = os.path.basename(self.path)
        return UID(os.path.splitext(filename)[0])

    @property  # type: ignore
    @auto_load
    def level(self):
        """Get the item's level."""
        return self._data['level']

    @level.setter  # type: ignore
    @auto_save
    def level(self, value):
        """Set the item's level."""
        self._data['level'] = Level(value)

    @property
    def depth(self):
        """Get the item's heading order based on it's level."""
        return len(self.level)

    @property  # type: ignore
    @auto_load
    def active(self):
        """Get the item's active status.

        An inactive item will not be validated. Inactive items are
        intended to be used for:

        - future requirements
        - temporarily disabled requirements or tests
        - externally implemented requirements
        - etc.

        """
        return self._data['active']

    @active.setter  # type: ignore
    @auto_save
    def active(self, value):
        """Set the item's active status."""
        self._data['active'] = to_bool(value)

    @property  # type: ignore
    @auto_load
    def derived(self):
        """Get the item's derived status.

        A derived item does not have links to items in its parent
        document, but should still be linked to by items in its child
        documents.

        """
        return self._data['derived']

    @derived.setter  # type: ignore
    @auto_save
    def derived(self, value):
        """Set the item's derived status."""
        self._data['derived'] = to_bool(value)

    @property  # type: ignore
    @auto_load
    def normative(self):
        """Get the item's normative status.

        A non-normative item should not have or be linked to.
        Non-normative items are intended to be used for:

        - headings
        - comments
        - etc.

        """
        return self._data['normative']

    @normative.setter  # type: ignore
    @auto_save
    def normative(self, value):
        """Set the item's normative status."""
        self._data['normative'] = to_bool(value)

    @property
    def heading(self):
        """Indicate if the item is a heading.

        Headings have a level that ends in zero and are non-normative.

        """
        return self.level.heading and not self.normative

    @heading.setter  # type: ignore
    @auto_save
    def heading(self, value):
        """Set the item's heading status."""
        heading = to_bool(value)
        if heading and not self.heading:
            self.level.heading = True
            self.normative = False
        elif not heading and self.heading:
            self.level.heading = False
            self.normative = True

    @property  # type: ignore
    @auto_load
    def cleared(self):
        """Indicate if no links are suspect."""
        for uid, item in self._get_parent_uid_and_item():
            if uid.stamp != item.stamp():
                return False
        return True

    @property  # type: ignore
    @auto_load
    def reviewed(self):
        """Indicate if the item has been reviewed."""
        stamp = self.stamp(links=True)
        if self._data['reviewed'] == Stamp(True):
            self._data['reviewed'] = stamp
        return self._data['reviewed'] == stamp

    @reviewed.setter  # type: ignore
    @auto_save
    def reviewed(self, value):
        """Set the item's review status."""
        self._data['reviewed'] = Stamp(value)

    @property  # type: ignore
    @auto_load
    def text(self):
        """Get the item's text."""
        return self._data['text']

    @text.setter  # type: ignore
    @auto_save
    def text(self, value):
        """Set the item's text."""
        self._data['text'] = Text(value)

    @property  # type: ignore
    @auto_load
    def header(self):
        """Get the item's header."""
        if settings.ENABLE_HEADERS:
            return self._data['header']
        return None

    @header.setter  # type: ignore
    @auto_save
    def header(self, value):
        """Set the item's header."""
        if settings.ENABLE_HEADERS:
            self._data['header'] = Text(value)

    @property  # type: ignore
    @auto_load
    def ref(self):
        """Get the item's external file reference.

        An external reference can be part of a line in a text file or
        the filename of any type of file.

        """
        return self._data['ref']

    @ref.setter  # type: ignore
    @auto_save
    def ref(self, value):
        """Set the item's external file reference."""
        self._data['ref'] = str(value) if value else ""

    @property  # type: ignore
    @auto_load
    def references(self):
        """Get the item's external file references."""
        return self._data['references']

    @references.setter  # type: ignore
    @auto_save
    def references(self, value):
        """Set the item's external file references."""
        if value is not None:
            assert isinstance(value, list)
        self._data['references'] = value

    @property  # type: ignore
    @auto_load
    def links(self):
        """Get a list of the item UIDs this item links to."""
        return sorted(self._data['links'])

    @links.setter  # type: ignore
    @auto_save
    def links(self, value):
        """Set the list of item UIDs this item links to."""
        self._data['links'] = set(UID(v) for v in value)

    @property
    def parent_links(self):
        """Get a list of the item UIDs this item links to."""
        return self.links  # alias

    @parent_links.setter
    def parent_links(self, value):
        """Set the list of item UIDs this item links to."""
        self.links = value  # alias

    @requires_tree
    def _get_parent_uid_and_item(self):
        """Yield UID and item of all links of this item."""
        for uid in self.links:
            try:
                item = self.tree.find_item(uid)
            except DoorstopError:
                item = UnknownItem(uid)
                log.warning(item.exception)
            yield uid, item

    @property
    def parent_items(self):
        """Get a list of items that this item links to."""
        return [item for uid, item in self._get_parent_uid_and_item()]

    @property  # type: ignore
    @requires_tree
    def parent_documents(self):
        """Get a list of documents that this item's document should link to.

        .. note::

           A document only has one parent.

        """
        try:
            return [self.tree.find_document(self.document.prefix)]
        except DoorstopError:
            log.warning(Prefix.UNKNOWN_MESSAGE.format(self.document.prefix))
            return []

    # actions ################################################################

    @auto_save
    def set_attributes(self, attributes):
        """Set the item's attributes and save them."""
        self._set_attributes(attributes)

    def edit(self, tool=None, edit_all=True):
        """Open the item for editing.

        :param tool: path of alternate editor
        :param edit_all: True to edit the whole item,
            False to only edit the text.

        """
        # Lock the item
        if self.tree:
            self.tree.vcs.lock(self.path)
        # Edit the whole file in an editor
        if edit_all:
            self.save()
            editor.edit(self.path, tool=tool)
            self.load(True)
        # Edit only the text part in an editor
        else:
            # Edit the text in a temporary file
            edited_text = editor.edit_tmp_content(
                title=str(self.uid), original_content=str(self.text), tool=tool
            )
            # Save the text in the actual item file
            self.text = edited_text

    @auto_save
    def link(self, value):
        """Add a new link to another item UID.

        :param value: item or UID

        """
        uid = UID(value)
        log.info("linking to '{}'...".format(uid))
        self._data['links'].add(uid)

    @auto_save
    def unlink(self, value):
        """Remove an existing link by item UID.

        :param value: item or UID

        """
        uid = UID(value)
        try:
            self._data['links'].remove(uid)
        except KeyError:
            log.warning("link to {0} does not exist".format(uid))

    def is_reviewed(self):
        return self._data['reviewed']



    @requires_tree
    def find_ref(self):
        """Get the external file reference and line number.

        :raises: :class:`~doorstop.common.DoorstopError` when no
            reference is found

        :return: relative path to file or None (when no reference
            set),
            line number (when found in file) or None (when found as
            filename) or None (when no reference set)

        """
        # Return immediately if no external reference
        if not self.ref:
            log.debug("no external reference to search for")
            return None, None
        # Update the cache
        if not settings.CACHE_PATHS:
            cached_files = {}
        # Search for the external reference
<<<<<<< HEAD
        log.debug("seraching for ref '{}'...".format(self.ref))
        pattern = r"(\b|\W){}(\b|\W)".format(re.escape(self.ref))
        log.trace("regex: {}".format(pattern))  # type: ignore
        regex = re.compile(pattern)
        for path, filename, relpath in self.tree.vcs.paths:
            # Skip the item's file while searching
            if path == self.path:
                continue
            # Check for a matching filename
            if filename == self.ref:
                return relpath, None
            # Skip extensions that should not be considered text
            if os.path.splitext(filename)[-1] in settings.SKIP_EXTS:
                continue
            # Search for the reference in the file
            lines = self.tree.getlines(path)
            if lines is None:
                log.trace("unable to read lines from: {}".format(path))  # type: ignore
                continue
            lineno = 1
            for line in lines:
                try:
                    if regex.search(line.decode('utf-8')):
                        log.debug("found ref: {}".format(relpath))
                        return relpath, lineno
                except:
                    pass
                lineno += 1

        msg = "external reference not found: {}".format(self.ref)
        raise DoorstopError(msg)
=======
        return self.reference_finder.find_ref(self.ref, self.tree, self.path)

    @requires_tree
    def find_references(self):
        """Get the array of references. Check each references before returning.

        :raises: :class:`~doorstop.common.DoorstopError` when no
            reference is found

        :return: Array of tuples:
            (
              relative path to file or None (when no reference set),
              line number (when found in file) or None (when found as
              filename) or None (when no reference set)
            )

        """

        if not self.references:
            log.debug("no external reference to search for")
            return []
        if not settings.CACHE_PATHS:
            pyficache.clear_file_cache()

        references = []
        for ref_item in self.references:
            path = ref_item["path"]
            keyword = ref_item["keyword"] if "keyword" in ref_item else None

            reference = self.reference_finder.find_file_reference(
                path, self.root, self.tree, path, keyword
            )
            references.append(reference)
        return references
>>>>>>> 5a074ad3

    def find_child_links(self, find_all=True):
        """Get a list of item UIDs that link to this item (reverse links).

        :param find_all: find all items (not just the first) before returning

        :return: list of found item UIDs

        """
        items, _ = self.find_child_items_and_documents(find_all=find_all)
        identifiers = [item.uid for item in items]
        return identifiers

    child_links = property(find_child_links)

    def find_child_items(self, find_all=True):
        """Get a list of items that link to this item.

        :param find_all: find all items (not just the first) before returning

        :return: list of found items

        """
        items, _ = self.find_child_items_and_documents(find_all=find_all)
        return items

    child_items = property(find_child_items)

    def find_child_documents(self):
        """Get a list of documents that should link to this item's document.

        :return: list of found documents

        """
        _, documents = self.find_child_items_and_documents(find_all=False)
        return documents

    child_documents = property(find_child_documents)

    def find_child_items_and_documents(self, document=None, tree=None, find_all=True):
        """Get lists of child items and child documents.

        :param document: document containing the current item
        :param tree: tree containing the current item
        :param find_all: find all items (not just the first) before returning

        :return: list of found items, list of all child documents

        """
        child_items: List[Item] = []
        child_documents: List[Any] = []  # `List[Document]`` creats an import cycle
        document = document or self.document
        tree = tree or self.tree
        if not document or not tree:
            return child_items, child_documents
        # Find child objects
        log.debug("finding item {}'s child objects...".format(self))
        for document2 in tree:
            if document2.parent == document.prefix:
                child_documents.append(document2)
                # Search for child items unless we only need to find one
                if not child_items or find_all:
                    for item2 in document2:
                        if self.uid in item2.links:
                            if not item2.active:
                                item2 = UnknownItem(item2.uid)
                                log.warning(item2.exception)
                                child_items.append(item2)
                            else:
                                child_items.append(item2)
                                if not find_all and item2.active:
                                    break
        # Display found links
        if child_items:
            if find_all:
                joined = ', '.join(str(i) for i in child_items)
                msg = "child items: {}".format(joined)
            else:
                msg = "first child item: {}".format(child_items[0])
            log.debug(msg)
            joined = ', '.join(str(d) for d in child_documents)
            log.debug("child documents: {}".format(joined))
        return sorted(child_items), child_documents

    @auto_load
    def stamp(self, links=False):
        """Hash the item's key content for later comparison."""
        values = [self.uid, self.text, self.ref]

        if self.references:
            values.append(self.references)

        if links:
            values.extend(self.links)
        for key in self.document.extended_reviewed:
            if key in self._data:
                values.append(_convert_to_str(self._data[key], ""))
        return Stamp(*values)

    @auto_save
    def clear(self, parents=None):
        """Clear suspect links."""
        log.info("clearing suspect links...")
        for uid, item in self._get_parent_uid_and_item():
            if not parents or uid in parents:
                uid.stamp = item.stamp()

    @auto_save
    def review(self):
        """Mark the item as reviewed."""
        log.info("marking item as reviewed...")
        self._data['reviewed'] = self.stamp(links=True)

    @delete_item
    def delete(self, path=None):
        """Delete the item."""


class UnknownItem:
    """Represents an unknown item, which doesn't have a path."""

    UNKNOWN_PATH = '???'  # string to represent an unknown path

    normative = False  # do not include unknown items in traceability
    level = Item.DEFAULT_LEVEL

    def __init__(self, value, spec=Item):
        self._uid = UID(value)
        self._spec = dir(spec)  # list of attribute names for warnings
        msg = UID.UNKNOWN_MESSAGE.format(k='', u=self.uid)
        self.exception = DoorstopError(msg)

    def __str__(self):
        return Item.__str__(self)

    def __getattr__(self, name):
        if name in self._spec:
            log.debug(self.exception)
        return self.__getattribute__(name)

    def __lt__(self, other):
        return self.uid < other.uid

    @property
    def uid(self):
        """Get the item's UID."""
        return self._uid

    @property
    def relpath(self):
        """Get the unknown item's relative path string."""
        return "@{}{}".format(os.sep, self.UNKNOWN_PATH)

    def stamp(self):  # pylint: disable=R0201
        """Return an empty stamp."""
        return Stamp(None)<|MERGE_RESOLUTION|>--- conflicted
+++ resolved
@@ -635,39 +635,6 @@
         if not settings.CACHE_PATHS:
             cached_files = {}
         # Search for the external reference
-<<<<<<< HEAD
-        log.debug("seraching for ref '{}'...".format(self.ref))
-        pattern = r"(\b|\W){}(\b|\W)".format(re.escape(self.ref))
-        log.trace("regex: {}".format(pattern))  # type: ignore
-        regex = re.compile(pattern)
-        for path, filename, relpath in self.tree.vcs.paths:
-            # Skip the item's file while searching
-            if path == self.path:
-                continue
-            # Check for a matching filename
-            if filename == self.ref:
-                return relpath, None
-            # Skip extensions that should not be considered text
-            if os.path.splitext(filename)[-1] in settings.SKIP_EXTS:
-                continue
-            # Search for the reference in the file
-            lines = self.tree.getlines(path)
-            if lines is None:
-                log.trace("unable to read lines from: {}".format(path))  # type: ignore
-                continue
-            lineno = 1
-            for line in lines:
-                try:
-                    if regex.search(line.decode('utf-8')):
-                        log.debug("found ref: {}".format(relpath))
-                        return relpath, lineno
-                except:
-                    pass
-                lineno += 1
-
-        msg = "external reference not found: {}".format(self.ref)
-        raise DoorstopError(msg)
-=======
         return self.reference_finder.find_ref(self.ref, self.tree, self.path)
 
     @requires_tree
@@ -702,7 +669,6 @@
             )
             references.append(reference)
         return references
->>>>>>> 5a074ad3
 
     def find_child_links(self, find_all=True):
         """Get a list of item UIDs that link to this item (reverse links).
