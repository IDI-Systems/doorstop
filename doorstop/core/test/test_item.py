"""Unit tests for the doorstop.core.item module."""

import unittest
from unittest.mock import patch, Mock, MagicMock

import os

from doorstop.common import DoorstopError
from doorstop.core.item import Item

from doorstop.core.test import FILES, EMPTY, EXTERNAL, MockFileObject


YAML_DEFAULT = """
active: true
derived: false
level: 1.0
links: []
normative: true
ref: ''
text: ''
""".lstrip()


class MockItem(MockFileObject, Item):  # pylint: disable=W0223,R0902,R0904

    """Mock Item class with stubbed file IO."""


class TestItem(unittest.TestCase):  # pylint: disable=R0904

    """Unit tests for the Item class."""  # pylint: disable=C0103,W0212

    def setUp(self):
        path = os.path.join('path', 'to', 'RQ001.yml')
        self.item = MockItem(path)

    def test_init_invalid(self):
        """Verify an item cannot be initialized from an invalid path."""
        self.assertRaises(DoorstopError, Item, 'not/a/path')

    def test_load_empty(self):
        """Verify loading calls read."""
        self.item.load()
        self.item._read.assert_called_once_with(self.item.path)

    def test_load_error(self):
        """Verify an exception is raised with invalid YAML."""
        self.item._file = "invalid: -"
        self.assertRaises(DoorstopError, self.item.load)

    def test_load_unexpected(self):
        """Verify an exception is raised for unexpected file contents."""
        self.item._file = "unexpected"
        self.assertRaises(DoorstopError, self.item.load)

    def test_save_empty(self):
        """Verify saving calls write."""
        self.item.save()
        self.item._write.assert_called_once_with(YAML_DEFAULT, self.item.path)

    @patch('doorstop.common.VERBOSITY', 2)
    def test_str(self):
        """Verify an item can be converted to strings."""
        self.assertEqual("RQ001", str(self.item))

    @patch('doorstop.common.VERBOSITY', 3)
    def test_str_verbose(self):
        """Verify an item can be converted to strings in verbose mode."""
        text = "RQ001 (@{}{})".format(os.sep, self.item.path)
        self.assertEqual(text, str(self.item))

    def test_ne(self):
        """Verify item non-equality is correct."""
        self.assertNotEqual(self.item, None)

    def test_lt(self):
        """Verify items can be compared."""
        item1 = MockItem('path/to/fake1.yml')
        item1.level = (1, 1)
        item2 = MockItem('path/to/fake1.yml')
        item2.level = (1, 1, 1)
        item3 = MockItem('path/to/fake1.yml')
        item3.level = (1, 1, 2)
        self.assertLess(item1, item2)
        self.assertLess(item2, item3)
        self.assertGreater(item3, item1)

    def test_id(self):
        """Verify an item's ID can be read but not set."""
        self.assertEqual('RQ001', self.item.id)
        self.assertRaises(AttributeError, setattr, self.item, 'id', 'RQ002')

    def test_relpath(self):
        """Verify an item's relative path string can be read but not set."""
        text = "@{}{}".format(os.sep, self.item.path)
        self.assertEqual(text, self.item.relpath)
        self.assertRaises(AttributeError, setattr, self.item, 'relpath', '.')

    def test_prefix(self):
        """Verify an item's prefix can be read but not set."""
        self.assertEqual('RQ', self.item.prefix)
        self.assertRaises(AttributeError, setattr, self.item, 'prefix', 'REQ')

    def test_number(self):
        """Verify an item's number can be read but not set."""
        self.assertEqual(1, self.item.number)
        self.assertRaises(AttributeError, setattr, self.item, 'number', 2)

    def test_level(self):
        """Verify an item's level can be set and read."""
        self.item.level = (1, 2, 3)
        self.assertIn("level: 1.2.3\n", self.item._write.call_args[0][0])
        self.assertEqual((1, 2, 3), self.item.level)

    def test_level_with_float(self):
        """Verify an item's level can be set and read (2-part w/ float)."""
        self.item.level = (1, 10)
        self.assertIn("level: '1.10'\n", self.item._write.call_args[0][0])
        self.assertEqual((1, 10), self.item.level)

    def test_depth(self):
        """Verify the depth can be read from the item's level."""
        self.item.level = (1,)
        self.assertEqual(1, self.item.depth)
        self.item.level = (1, 0)
        self.assertEqual(1, self.item.depth)
        self.item.level = (2, 0, 1)
        self.assertEqual(3, self.item.depth)
        self.item.level = (2, 0, 1, 1, 0, 0)
        self.assertEqual(4, self.item.depth)

    def test_level_from_text(self):
        """Verify an item's level can be set from text and read."""
        self.item.level = "4.2.0 "
        self.assertIn("level: 4.2.0\n", self.item._write.call_args[0][0])
        self.assertEqual((4, 2), self.item.level)

    def test_level_from_float(self):
        """Verify an item's level can be set from a float and read."""
        self.item.level = 4.2
        self.assertIn("level: 4.2\n", self.item._write.call_args[0][0])
        self.assertEqual((4, 2), self.item.level)

    def test_level_from_int(self):
        """Verify an item's level can be set from a int and read."""
        self.item.level = 42
        self.assertIn("level: 42\n", self.item._write.call_args[0][0])
        self.assertEqual((42,), self.item.level)

    def test_active(self):
        """Verify an item's active status can be set and read."""
        self.item.active = 0  # converted to False
        self.assertIn("active: false\n", self.item._write.call_args[0][0])
        self.assertFalse(self.item.active)

    def test_derived(self):
        """Verify an item's normative status can be set and read."""
        self.item.derived = 1  # converted to True
        self.assertIn("derived: true\n", self.item._write.call_args[0][0])
        self.assertTrue(self.item.derived)

    def test_normative(self):
        """Verify an item's normative status can be set and read."""
        self.item.normative = 0  # converted to False
        self.assertIn("normative: false\n", self.item._write.call_args[0][0])
        self.assertFalse(self.item.normative)

    def test_heading(self):
        """Verify an item's heading status can be set and read."""
        self.item.level = '1.1.1'
        self.item.heading = 1  # converted to True
        self.assertFalse(self.item.normative)
        self.assertTrue(self.item.heading)
        self.item.heading = 0  # converted to False
        self.assertTrue(self.item.normative)
        self.assertFalse(self.item.heading)

    def test_text(self):
        """Verify an item's text can be set and read."""
        value = "abc "
        text = "abc"
        yaml = "text: |\n  abc\n"
        self.item.text = value
        self.assertEqual(text, self.item.text)
        self.assertIn(yaml, self.item._write.call_args[0][0])

    def test_text_sbd(self):
        """Verify newlines separate sentences in an item's text."""
        value = ("A sentence. Another sentence! Hello? Hi.\n"
                 "A new line (here). And another sentence.")
        text = ("A sentence. Another sentence! Hello? Hi. "
                "A new line (here). And another sentence.")
        yaml = ("text: |\n"
                "  A sentence.\n"
                "  Another sentence!\n"
                "  Hello?\n"
                "  Hi.\n"
                "  A new line (here).\n"
                "  And another sentence.\n")
        self.item.text = value
        self.assertEqual(text, self.item.text)
        self.assertIn(yaml, self.item._write.call_args[0][0])

    def test_text_ordered_list(self):
        """Verify newlines are preserved in an ordered list."""
        self.item.text = "A list:\n\n1. Abc\n2. Def\n"
        expected = "A list:\n\n1. Abc\n2. Def"
        self.assertEqual(expected, self.item.text)

    def test_text_unordered_list(self):
        """Verify newlines are preserved in an ordered list."""
        self.item.text = "A list:\n\n- Abc\n- Def\n"
        expected = "A list:\n\n- Abc\n- Def"
        self.assertEqual(expected, self.item.text)

    def test_text_split_numbers(self):
        """Verify lines ending in numbers are joined correctly."""
        self.item.text = "Split at a number: 1\n42 or punctuation.\nHere."
        expected = "Split at a number: 1 42 or punctuation. Here."
        self.assertEqual(expected, self.item.text)

    def test_text_newlines(self):
        """Verify newlines are preserved when deliberate."""
        self.item.text = "Some text.\n\nNote: here.\n"
        expected = "Some text.\n\nNote: here."
        self.assertEqual(expected, self.item.text)

    def test_text_formatting(self):
        """Verify newlines are removed around formatting."""
        self.item.text = "The thing\n**_SHALL_** do this.\n"
        expected = "The thing **_SHALL_** do this."
        self.assertEqual(expected, self.item.text)

    def test_text_non_heading(self):
        """Verify newlines are removed around non-headings."""
        self.item.text = "break (before \n#2) symbol should not be a heading."
        expected = "break (before #2) symbol should not be a heading."
        self.assertEqual(expected, self.item.text)

    def test_text_heading(self):
        """Verify newlines are preserved around headings."""
        self.item.text = "should be a heading\n\n# right here"
        expected = "should be a heading\n\n# right here"
        self.assertEqual(expected, self.item.text)

    def test_ref(self):
        """Verify an item's reference can be set and read."""
        self.item.ref = "abc123"
        self.assertIn("ref: abc123\n", self.item._write.call_args[0][0])
        self.assertEqual("abc123", self.item.ref)

    def test_extended(self):
        """Verify an extended attribute can be used."""
        self.item.set('ext1', 'foobar')
        self.assertEqual('foobar', self.item.get('ext1'))
        self.assertEqual(['ext1'], self.item.extended)

    def test_extended_wrap(self):
        """Verify a long extended attribute is wrapped."""
        text = "This extended attribute should be long enough to wrap."
        self.item.set('a_very_long_extended_attr', text)
        self.assertEqual(text, self.item.get('a_very_long_extended_attr'))

    def test_extended_wrap_multi(self):
        """Verify a long extended attribute is wrapped with newlines."""
        text = "Another extended attribute.\n\nNote: with a note."
        self.item.set('ext2', text)
        self.assertEqual(text, self.item.get('ext2'))

    def test_extended_get_standard(self):
        """Verify extended attribute access can get standard properties."""
        active = self.item.get('active')
        self.assertEqual(self.item.active, active)

    def test_extended_set_standard(self):
        """Verify extended attribute access can set standard properties."""
        self.item.set('text', "extended access")
        self.assertEqual("extended access", self.item.text)

    def test_object_references_standalone(self):
        """Verify a standalone item does not have object references."""
        self.assertIs(None, self.item.document)
        self.assertIs(None, self.item.tree)

    def test_link(self):
        """Verify links can be added to an item."""
        self.item.link('abc')
        self.item.link('123')
        self.assertEqual(['123', 'abc'], self.item.links)

    def test_link_duplicate(self):
        """Verify duplicate links are ignored."""
        self.item.link('abc')
        self.item.link('abc')
        self.assertEqual(['abc'], self.item.links)

    def test_unlink_duplicate(self):
        """Verify removing a link twice is not an error."""
        self.item.links = ['123', 'abc']
        self.item.unlink('abc')
        self.item.unlink('abc')
        self.assertEqual(['123'], self.item.links)

    def test_link_by_item(self):
        """Verify links can be added to an item (by item)."""
        path = os.path.join('path', 'to', 'ABC123.yml')
        item = MockItem(path)
        self.item.link(item)
        self.assertEqual(['ABC123'], self.item.links)

    def test_unlink_by_item(self):
        """Verify links can be removed (by item)."""
        path = os.path.join('path', 'to', 'ABC123.yml')
        item = MockItem(path)
        self.item.links = ['ABC123']
        self.item.unlink(item)
        self.assertEqual([], self.item.links)

    def test_find_ref(self):
        """Verify an item's reference can be found."""
        self.item.ref = "REF" + "123"  # to avoid matching in this file
        relpath, line = self.item.find_ref(EXTERNAL)
        self.assertEqual('text.txt', os.path.basename(relpath))
        self.assertEqual(3, line)

    def test_find_ref_filename(self):
        """Verify an item's reference can also be a filename."""
        self.item.ref = "text.txt"
        relpath, line = self.item.find_ref(FILES)
        self.assertEqual('text.txt', os.path.basename(relpath))
        self.assertEqual(None, line)

    def test_find_ref_error(self):
        """Verify an error occurs when no external reference found."""
        self.item.ref = "not found".replace(' ', '')  # avoids self match
        self.assertRaises(DoorstopError, self.item.find_ref, root=EMPTY)

    def test_find_ref_none(self):
        """Verify nothing returned when no external reference is specified."""
        self.assertEqual((None, None), self.item.find_ref())

    def test_find_rlinks(self):
        """Verify an item's reverse links can be found."""

        mock_document_p = Mock()
        mock_document_p.prefix = 'RQ'

        mock_document_c = Mock()
        mock_document_c.parent = 'RQ'

        mock_item = Mock()
        mock_item.id = 'TST001'
        mock_item.links = ['RQ001']

        def mock_iter(self):  # pylint: disable=W0613
            """Mock Tree.__iter__ to yield a mock Document."""

            def mock_iter2(self):  # pylint: disable=W0613
                """Mock Document.__iter__ to yield a mock Item."""
                yield mock_item

            mock_document_c.__iter__ = mock_iter2
            yield mock_document_c

        self.item.link('fake1')
        mock_tree = Mock()
        mock_tree.__iter__ = mock_iter
        mock_tree.find_item = lambda identifier: Mock(id='fake1')
        self.item.document = mock_document_p
        self.item.tree = mock_tree
        rlinks, childrem = self.item.find_rlinks()
        self.assertEqual(['TST001'], rlinks)
        self.assertEqual([mock_document_c], childrem)

<<<<<<< HEAD
    def test_find_child_links(self):
        """Verify an item's child links can be found."""
=======
    def test_find_rlinks_standalone(self):
        """Verify a standalone item has no reverse links."""
        rlinks, childrem = self.item.find_rlinks()
        self.assertEqual([], rlinks)
        self.assertEqual([], childrem)

    def test_find_ref_filename(self):
        """Verify an item's reference can also be a filename."""
        self.item.ref = "text.txt"
        relpath, line = self.item.find_ref(FILES)
        self.assertEqual('text.txt', os.path.basename(relpath))
        self.assertEqual(None, line)
>>>>>>> c72ce1b2

        mock_document_p = Mock()
        mock_document_p.prefix = 'RQ'

        mock_document_c = Mock()
        mock_document_c.parent = 'RQ'

        mock_item = Mock()
        mock_item.id = 'TST001'
        mock_item.links = ['RQ001']

        def mock_iter(self):  # pylint: disable=W0613
            """Mock Tree.__iter__ to yield a mock Document."""

            def mock_iter2(self):  # pylint: disable=W0613
                """Mock Document.__iter__ to yield a mock Item."""
                yield mock_item

            mock_document_c.__iter__ = mock_iter2
            yield mock_document_c

        self.item.link('fake1')
        mock_tree = Mock()
        mock_tree.__iter__ = mock_iter
        mock_tree.find_item = lambda identifier: Mock(id='fake1')
        links = self.item.find_child_links(mock_document_p, mock_tree)
        self.assertEqual(['TST001'], links)

    def test_invalid_file_name(self):
        """Verify an invalid file name cannot be a requirement."""
        self.assertRaises(DoorstopError, MockItem, "path/to/REQ.yaml")
        self.assertRaises(DoorstopError, MockItem, "path/to/001.yaml")

    def test_invalid_file_ext(self):
        """Verify an invalid file extension cannot be a requirement."""
        self.assertRaises(DoorstopError, MockItem, "path/to/REQ001")
        self.assertRaises(DoorstopError, MockItem, "path/to/REQ001.txt")

    @patch('doorstop.core.item.Item', MockItem)
    def test_new(self):
        """Verify items can be created."""
        MockItem._new.reset_mock()
        item = MockItem.new(None, None,
                            EMPTY, FILES, 'TEST00042',
                            level=(1, 2, 3))
        path = os.path.join(EMPTY, 'TEST00042.yml')
        self.assertEqual(path, item.path)
        self.assertEqual((1, 2, 3), item.level)
        MockItem._new.assert_called_once_with(path, name='item')

    @patch('doorstop.core.item.Item', MockItem)
    def test_new_special(self):
        """Verify items can be created with a specially named prefix."""
        MockItem._new.reset_mock()
        item = MockItem.new(None, None,
                            EMPTY, FILES, 'VSM.HLR_01-002-042',
                            level=(1, 0))
        path = os.path.join(EMPTY, 'VSM.HLR_01-002-042.yml')
        self.assertEqual(path, item.path)
        self.assertEqual((1,), item.level)
        MockItem._new.assert_called_once_with(path, name='item')

    def test_new_existing(self):
        """Verify an exception is raised if the item already exists."""
        self.assertRaises(DoorstopError, Item.new,
                          None, None,
                          FILES, FILES, 'REQ002',
                          level=(1, 2, 3))

    def test_validate_invalid_ref(self):
        """Verify an invalid reference fails validity."""
        with patch('doorstop.core.item.Item.find_ref',
                   Mock(side_effect=DoorstopError)):
            self.assertFalse(self.item.validate())

    def test_validate_inactive(self):
        """Verify an inactive item is not checked."""
        self.item.active = False
        with patch('doorstop.core.item.Item.find_ref',
                   Mock(side_effect=DoorstopError)):
            self.assertTrue(self.item.validate())

    def test_validate_nonnormative_with_links(self):
        """Verify a non-normative item with links can be checked."""
        self.item.normative = False
        self.item.links = ['a']
        self.assertTrue(self.item.validate())

    def test_validate_link_to_inactive(self):
        """Verify a link to an inactive item can be checked."""
        mock_item = Mock()
        mock_item.active = False
        mock_tree = MagicMock()
        mock_tree.find_item = Mock(return_value=mock_item)
        self.item.links = ['a']
        self.item.tree = mock_tree
        self.assertTrue(self.item.validate())

    def test_validate_link_to_nonnormative(self):
        """Verify a link to an non-normative item can be checked."""
        mock_item = Mock()
        mock_item.normative = False
        mock_tree = MagicMock()
        mock_tree.find_item = Mock(return_value=mock_item)
        self.item.links = ['a']
        self.item.tree = mock_tree
        self.assertTrue(self.item.validate())

    def test_validate_document(self):
        """Verify an item can be checked against a document."""
        mock_document = Mock()
        mock_document.parent = 'fake'
        self.item.document = mock_document
        self.assertTrue(self.item.validate())

    def test_validate_document_with_links(self):
        """Verify an item can be checked against a document with links."""
        self.item.link('unknown1')
        mock_document = Mock()
        mock_document.parent = 'fake'
        self.item.document = mock_document
        self.assertTrue(self.item.validate())

    def test_validate_document_with_bad_link_IDs(self):
        """Verify an item can be checked against a document w/ bad link IDs."""
        self.item.link('invalid')
        mock_document = Mock()
        mock_document.parent = 'fake'
        self.item.document = mock_document
        self.assertFalse(self.item.validate())

    def test_validate_tree(self):
        """Verify an item can be checked against a tree."""

        def mock_iter(self):  # pylint: disable=W0613
            """Mock Tree.__iter__ to yield a mock Document."""
            mock_document = Mock()
            mock_document.parent = 'RQ'

            def mock_iter2(self):  # pylint: disable=W0613
                """Mock Document.__iter__ to yield a mock Item."""
                mock_item = Mock()
                mock_item.id = 'TST001'
                mock_item.links = ['RQ001']
                yield mock_item

            mock_document.__iter__ = mock_iter2
            yield mock_document

        self.item.link('fake1')

        mock_tree = Mock()
        mock_tree.__iter__ = mock_iter
        mock_tree.find_item = lambda identifier: Mock(id='fake1')

        self.item.tree = mock_tree

        self.assertTrue(self.item.validate())

    def test_validate_tree_error(self):
        """Verify an item can be checked against a tree with errors."""
        self.item.link('fake1')
        mock_tree = MagicMock()
        mock_tree.find_item = Mock(side_effect=DoorstopError)
        self.item.tree = mock_tree
        self.assertFalse(self.item.validate())

    def test_validate_both(self):
        """Verify an item can be checked against both."""

        def mock_iter(seq):
            """Creates a mock __iter__ method."""
            def _iter(self):  # pylint: disable=W0613
                """Mock __iter__method."""
                yield from seq
            return _iter

        mock_item = Mock()
        mock_item.links = [self.item.id]

        mock_document = Mock()
        mock_document.parent = 'BOTH'
        mock_document.prefix = 'BOTH'

        mock_document.__iter__ = mock_iter([mock_item])
        mock_tree = Mock()
        mock_tree.__iter__ = mock_iter([mock_document])

        self.item.document = mock_document
        self.item.tree = mock_tree

        self.assertTrue(self.item.validate())

    def test_validate_both_no_reverse_links(self):
        """Verify an item can be checked against both (no reverse links)."""

        def mock_iter(self):  # pylint: disable=W0613
            """Mock Tree.__iter__ to yield a mock Document."""
            mock_document = Mock()
            mock_document.parent = 'RQ'

            def mock_iter2(self):  # pylint: disable=W0613
                """Mock Document.__iter__ to yield a mock Item."""
                mock_item = Mock()
                mock_item.id = 'TST001'
                mock_item.links = []
                yield mock_item

            mock_document.__iter__ = mock_iter2
            yield mock_document

        self.item.link('fake1')

        mock_document = Mock()
        mock_document.prefix = 'RQ'

        mock_tree = Mock()
        mock_tree.__iter__ = mock_iter
        mock_tree.find_item = lambda identifier: Mock(id='fake1')

        self.item.document = mock_document
        self.item.tree = mock_tree

        self.assertTrue(self.item.validate())

    @patch('doorstop.core.item.Item.get_issues', Mock(return_value=[]))
    def test_issues(self):
        """Verify an item's issues convenience property can be accessed."""
        self.assertEqual(0, len(self.item.issues))

    @patch('os.remove')
    def test_delete(self, mock_remove):
        """Verify an item can be deleted."""
        self.item.delete()
        mock_remove.assert_called_once_with(self.item.path)
        self.item.delete()  # ensure a second delete is ignored


class TestFormatting(unittest.TestCase):  # pylint: disable=R0904

    """Unit tests for text formatting in Items."""  # pylint: disable=C0103

    ITEM = os.path.join(FILES, 'REQ001.yml')

    def setUp(self):
        with open(self.ITEM, 'r') as infile:
            self.backup = infile.read()

    def tearDown(self):
        with open(self.ITEM, 'w') as outfile:
            outfile.write(self.backup)

    def test_load_save(self):
        """Verify text formatting is preserved."""
        item = Item(self.ITEM)
        item.load()
        item.save()
        with open(self.ITEM, 'r') as infile:
            text = infile.read()
            self.assertEqual(self.backup, text)


class TestModule(unittest.TestCase):  # pylint: disable=R0904

    """Unit tests for the doorstop.core.item module."""  # pylint: disable=C0103

    pass<|MERGE_RESOLUTION|>--- conflicted
+++ resolved
@@ -373,23 +373,14 @@
         self.assertEqual(['TST001'], rlinks)
         self.assertEqual([mock_document_c], childrem)
 
-<<<<<<< HEAD
-    def test_find_child_links(self):
-        """Verify an item's child links can be found."""
-=======
     def test_find_rlinks_standalone(self):
         """Verify a standalone item has no reverse links."""
         rlinks, childrem = self.item.find_rlinks()
         self.assertEqual([], rlinks)
         self.assertEqual([], childrem)
 
-    def test_find_ref_filename(self):
-        """Verify an item's reference can also be a filename."""
-        self.item.ref = "text.txt"
-        relpath, line = self.item.find_ref(FILES)
-        self.assertEqual('text.txt', os.path.basename(relpath))
-        self.assertEqual(None, line)
->>>>>>> c72ce1b2
+    def test_find_child_links(self):
+        """Verify an item's child links can be found."""
 
         mock_document_p = Mock()
         mock_document_p.prefix = 'RQ'
@@ -415,7 +406,9 @@
         mock_tree = Mock()
         mock_tree.__iter__ = mock_iter
         mock_tree.find_item = lambda identifier: Mock(id='fake1')
-        links = self.item.find_child_links(mock_document_p, mock_tree)
+        self.item.tree = mock_tree
+        self.item.document = mock_document_p
+        links = self.item.find_child_links()
         self.assertEqual(['TST001'], links)
 
     def test_invalid_file_name(self):
