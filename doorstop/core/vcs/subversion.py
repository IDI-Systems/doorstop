--- conflicted
+++ resolved
@@ -33,13 +33,8 @@
         self.call('svn', 'commit', '--message', message)
 
     @property
-<<<<<<< HEAD
     def ignores(self):  # pragma: no cover (manual test)
-        if not self._ignores:
-=======
-    def ignores(self):
         if not self._ignores_cache:
->>>>>>> da7913fd
             os.chdir(self.path)
             for line in self.call('svn', 'pg', '-R', 'svn:ignore', '.',
                                   return_stdout=True).splitlines():
