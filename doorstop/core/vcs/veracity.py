--- conflicted
+++ resolved
@@ -14,14 +14,8 @@
     IGNORES = ('.sgignores', '.vvignores')
 
     def lock(self, path):
-<<<<<<< HEAD
-        # TODO: track: http://veracity-scm.com/qa/questions/2034
+        # track: http://veracity-scm.com/qa/questions/2034
         log.info("`vv` does not support scripted locking: {}".format(path))
-=======
-        # track: http://veracity-scm.com/qa/questions/2034
-        msg = "veracity does not support scripted locking: {}".format(path)
-        log.info(msg)
->>>>>>> da7913fd
         self.call('vv', 'pull')
         self.call('vv', 'update')
 
