"""Settings for the Doorstop package."""

import logging

# Logging settings
DEFAULT_LOGGING_FORMAT = "%(message)s"
VERBOSE_LOGGING_FORMAT = "[%(levelname)-8s] %(message)s"
VERBOSE2_LOGGING_FORMAT = "[%(levelname)-8s] (%(module)-8s @%(lineno)4d) %(message)s"  # pylint: disable=C0301
DEFAULT_LOGGING_LEVEL = logging.WARNING
VERBOSE_LOGGING_LEVEL = logging.INFO
VERBOSE2_LOGGING_LEVEL = logging.DEBUG

# Value constants
SEP_CHARS = "-_."  # valid prefix/number separators
<<<<<<< HEAD
RESERVED_WORDS = 'all',  # keywords that cannot be used for prefixes
=======
SKIP_EXTS = ['.csv', '.tsv']  # extensions to skip during reference search
>>>>>>> 0b088afe

# Formatting settings
MAX_LINE_LENTH = 79  # line length to trigger multiline on extended attributes

# Validation settings
REFORMAT = True  # reformat item files during validation
REORDER = False  # reorder document levels during validation
CHECK_LEVELS = True  # validate document levels during validation
CHECK_REF = True  # validate external file references
CHECK_CHILD_LINKS = True  # validate reverse links

# Publishing settings
PUBLISH_CHILD_LINKS = False<|MERGE_RESOLUTION|>--- conflicted
+++ resolved
@@ -12,11 +12,8 @@
 
 # Value constants
 SEP_CHARS = "-_."  # valid prefix/number separators
-<<<<<<< HEAD
+SKIP_EXTS = ['.csv', '.tsv']  # extensions to skip during reference search
 RESERVED_WORDS = 'all',  # keywords that cannot be used for prefixes
-=======
-SKIP_EXTS = ['.csv', '.tsv']  # extensions to skip during reference search
->>>>>>> 0b088afe
 
 # Formatting settings
 MAX_LINE_LENTH = 79  # line length to trigger multiline on extended attributes
